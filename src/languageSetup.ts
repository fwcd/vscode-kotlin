import * as child_process from "child_process";
import * as fs from "fs";
import * as net from "net";
import * as path from "path";
import * as vscode from 'vscode';
import { LanguageClient, LanguageClientOptions, RevealOutputChannelOn, ServerOptions, StreamInfo } from "vscode-languageclient/node";
import { LOG } from './util/logger';
import { isOSUnixoid, correctScriptName } from './util/osUtils';
import { ServerDownloader } from './serverDownloader';
import { Status } from "./util/status";
import { JarClassContentProvider } from "./jarClassContentProvider";
<<<<<<< HEAD
import { KotlinApi } from "./lspExtensions";
=======
import { fsExists } from "./util/fsUtils";
>>>>>>> a053e58b

/** Downloads and starts the language server. */
export async function activateLanguageServer(context: vscode.ExtensionContext, status: Status, config: vscode.WorkspaceConfiguration): Promise<KotlinApi> {
    LOG.info('Activating Kotlin Language Server...');
    status.update("Activating Kotlin Language Server...");
    
    // Prepare language server
    const langServerInstallDir = path.join(context.globalStoragePath, "langServerInstall");
    const customPath: string = config.get("languageServer.path");
    
    if (!customPath) {
        const langServerDownloader = new ServerDownloader("Kotlin Language Server", "kotlin-language-server", "server.zip", langServerInstallDir);
        
        try {
            await langServerDownloader.downloadServerIfNeeded(status);
        } catch (error) {
            console.error(error);
            vscode.window.showWarningMessage(`Could not update/download Kotlin Language Server: ${error}`);
            return;
        }
    }

    const outputChannel = vscode.window.createOutputChannel("Kotlin");
    context.subscriptions.push(outputChannel);
    
    const transportLayer = config.get("languageServer.transport");
    let tcpPort: number = null;
    let env: any = undefined;

    if (transportLayer == "tcp") {
        tcpPort = config.get("languageServer.port");
        
        LOG.info(`Connecting via TCP, port: ${tcpPort}`);
    } else if (transportLayer == "stdio") {
        LOG.info("Connecting via Stdio.");

        if (config.get("languageServer.debugAttach.enabled")) {
            const autoSuspend = config.get("languageServer.debugAttach.autoSuspend");
            const attachPort = config.get("languageServer.debugAttach.port");
            env = {
                KOTLIN_LANGUAGE_SERVER_OPTS: `-Xdebug -agentlib:jdwp=transport=dt_socket,address=${attachPort},server=y,quiet=y,suspend=${autoSuspend ? "y" : "n"}`
            };
        }
    } else {
        LOG.info(`Unknown transport layer: ${transportLayer}`);
    }

    status.dispose();
    
    const startScriptPath = customPath || path.resolve(langServerInstallDir, "server", "bin", correctScriptName("kotlin-language-server"));

    const storagePath = context.storageUri.fsPath
    if (!(await fsExists(storagePath))) {
        await fs.promises.mkdir(storagePath);
    }

    const options = { outputChannel, startScriptPath, tcpPort, env, storagePath };
    const languageClient = createLanguageClient(options);

    // Create the language client and start the client.
    let languageClientDisposable = languageClient.start();
    context.subscriptions.push(languageClientDisposable);
    
    // Register a content provider for the 'kls' scheme
    const contentProvider = new JarClassContentProvider(languageClient);
    context.subscriptions.push(vscode.workspace.registerTextDocumentContentProvider("kls", contentProvider));
    context.subscriptions.push(vscode.commands.registerCommand("kotlin.languageServer.restart", async () => {
        await languageClient.stop();
        languageClientDisposable.dispose();

        outputChannel.appendLine("");
        outputChannel.appendLine(" === Language Server Restart ===")
        outputChannel.appendLine("");

        languageClientDisposable = languageClient.start();
        context.subscriptions.push(languageClientDisposable);
    }));

    await languageClient.onReady();

    return new KotlinApi(languageClient);
}

function createLanguageClient(options: {
    outputChannel: vscode.OutputChannel,
    startScriptPath: string,
    tcpPort?: number,
    env?: any,
    storagePath: string
}): LanguageClient {
    // Options to control the language client
    const clientOptions: LanguageClientOptions = {
        // Register the server for Kotlin documents
        documentSelector: [
            { language: 'kotlin', scheme: 'file' },
            { language: 'kotlin', scheme: 'kls' }
        ],
        synchronize: {
            // Synchronize the setting section 'kotlin' to the server
            // NOTE: this currently doesn't do anything
            configurationSection: 'kotlin',
            // Notify the server about file changes to 'javaconfig.json' files contain in the workspace
            // TODO this should be registered from the language server side
            fileEvents: [
                vscode.workspace.createFileSystemWatcher('**/*.kt'),
                vscode.workspace.createFileSystemWatcher('**/*.kts'),
                vscode.workspace.createFileSystemWatcher('**/*.java'),
                vscode.workspace.createFileSystemWatcher('**/pom.xml'),
                vscode.workspace.createFileSystemWatcher('**/build.gradle'),
                vscode.workspace.createFileSystemWatcher('**/settings.gradle')
            ]
        },
        progressOnInitialization: true,
        outputChannel: options.outputChannel,
        revealOutputChannelOn: RevealOutputChannelOn.Never,
        initializationOptions: {
            storagePath: options.storagePath
        }
    }
    
    // Ensure that start script can be executed
    if (isOSUnixoid()) {
        child_process.exec(`chmod +x ${options.startScriptPath}`);
    }

    // Start the child Java process
    let serverOptions: ServerOptions;
    
    if (options.tcpPort) {
        serverOptions = () => spawnLanguageServerProcessAndConnectViaTcp(options);
    } else {
        serverOptions = {
            command: options.startScriptPath,
            args: [],
            options: {
                cwd: vscode.workspace.workspaceFolders?.[0]?.uri?.fsPath,
                env: options.env
            } // TODO: Support multi-root workspaces (and improve support for when no available is available)
        }
        LOG.info("Creating client at {}", options.startScriptPath);
    }

    return new LanguageClient("kotlin", "Kotlin Language Client", serverOptions, clientOptions);
}

export function spawnLanguageServerProcessAndConnectViaTcp(options: {
    outputChannel: vscode.OutputChannel,
    startScriptPath: string,
    tcpPort?: number
}): Promise<StreamInfo> {
    return new Promise((resolve, reject) => {
        LOG.info("Creating server.")
        const server = net.createServer(socket => {
            LOG.info("Closing server since client has connected.");
            server.close();
            resolve({ reader: socket, writer: socket });
        });
        // Wait for the first client to connect
        server.listen(options.tcpPort, () => {
            const tcpPort = (server.address() as net.AddressInfo).port.toString();
            const proc = child_process.spawn(options.startScriptPath, ["--tcpClientPort", tcpPort]);
            LOG.info("Creating client at {} via TCP port {}", options.startScriptPath, tcpPort);
            
            const outputCallback = data => options.outputChannel.append(`${data}`);
            proc.stdout.on("data", outputCallback);
            proc.stderr.on("data", outputCallback);
            proc.on("exit", (code, sig) => options.outputChannel.appendLine(`The language server exited, code: ${code}, signal: ${sig}`))
        });
        server.on("error", e => reject(e));
    });
}

export function configureLanguage(): void {
    // Source: https://github.com/Microsoft/vscode/blob/9d611d4dfd5a4a101b5201b8c9e21af97f06e7a7/extensions/typescript/src/typescriptMain.ts#L186
    // License: https://github.com/Microsoft/vscode/blob/9d611d4dfd5a4a101b5201b8c9e21af97f06e7a7/extensions/typescript/OSSREADME.json
    vscode.languages.setLanguageConfiguration("kotlin", {
        indentationRules: {
            // ^(.*\*/)?\s*\}.*$
            decreaseIndentPattern: /^(.*\*\/)?\s*\}.*$/,
            // ^.*\{[^}"']*$
            increaseIndentPattern: /^.*\{[^}"']*$/
        },
        wordPattern: /(-?\d*\.\d\w*)|([^\`\~\!\@\#\%\^\&\*\(\)\-\=\+\[\{\]\}\\\|\;\:\'\"\,\.\<\>\/\?\s]+)/g,
        onEnterRules: [
            {
                // e.g. /** | */
                beforeText: /^\s*\/\*\*(?!\/)([^\*]|\*(?!\/))*$/,
                afterText: /^\s*\*\/$/,
                action: { indentAction: vscode.IndentAction.IndentOutdent, appendText: ' * ' }
            },
            {
                // e.g. /** ...|
                beforeText: /^\s*\/\*\*(?!\/)([^\*]|\*(?!\/))*$/,
                action: { indentAction: vscode.IndentAction.None, appendText: ' * ' }
            },
            {
                // e.g.  * ...|
                beforeText: /^(\t|(\ \ ))*\ \*(\ ([^\*]|\*(?!\/))*)?$/,
                action: { indentAction: vscode.IndentAction.None, appendText: '* ' }
            },
            {
                // e.g.  */|
                beforeText: /^(\t|(\ \ ))*\ \*\/\s*$/,
                action: { indentAction: vscode.IndentAction.None, removeText: 1 }
            },
            {
                // e.g.  *-----*/|
                beforeText: /^(\t|(\ \ ))*\ \*[^/]*\*\/\s*$/,
                action: { indentAction: vscode.IndentAction.None, removeText: 1 }
            }
        ]
    });
}<|MERGE_RESOLUTION|>--- conflicted
+++ resolved
@@ -9,11 +9,8 @@
 import { ServerDownloader } from './serverDownloader';
 import { Status } from "./util/status";
 import { JarClassContentProvider } from "./jarClassContentProvider";
-<<<<<<< HEAD
 import { KotlinApi } from "./lspExtensions";
-=======
 import { fsExists } from "./util/fsUtils";
->>>>>>> a053e58b
 
 /** Downloads and starts the language server. */
 export async function activateLanguageServer(context: vscode.ExtensionContext, status: Status, config: vscode.WorkspaceConfiguration): Promise<KotlinApi> {
